--- conflicted
+++ resolved
@@ -35,12 +35,9 @@
     static final byte GRANT_VOTE_TYPE = 5;
     static final byte INSTALL_SNAPSHOT_TYPE = 6;
     static final byte REQUEST_VOTE_TYPE = 7;
-<<<<<<< HEAD
     static final byte PING_REQUEST_TYPE = 8;
     static final byte PING_RESPONSE_TYPE = 9;
-=======
-    static final byte MAX_TYPE = 8;
->>>>>>> 45fe862d
+    static final byte MAX_TYPE = 10;
 
     // Serialization version number
     private static final byte VERSION_1 = 1;
